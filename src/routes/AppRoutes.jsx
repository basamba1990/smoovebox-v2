--- conflicted
+++ resolved
@@ -25,11 +25,8 @@
 import VideoSuccess from "../pages/video-success.jsx";
 import Directory from "../pages/directory.jsx";
 import LumiOnboarding from "../pages/lumi-onboarding.jsx";
-<<<<<<< HEAD
 import LumiUnifiedProfile from "../pages/LumiUnifiedProfile.jsx";
-=======
 import UpdateDISC from "../pages/UpdateDISC.jsx";
->>>>>>> a6c82857
 
 export default function AppRoutes({
   user,
@@ -86,7 +83,6 @@
           </RequireAuth>
         }
       />
-<<<<<<< HEAD
       <Route
         path="/lumi/onboarding"
         element={
@@ -103,30 +99,16 @@
           </RequireAuth>
         }
       />
-=======
-	      <Route
-	        path="/lumi/onboarding"
-	        element={
-	          <RequireAuth>
-	            <LumiOnboarding />
-	          </RequireAuth>
-	        }
-	      />
-	
-	      {/* ✅ Nouvelle Route DISC */}
-	      <Route
-	        path="/update-disc"
-	        element={
-	          <RequireAuth>
-	            <UpdateDISC
-	              user={user}
-	              profile={profile}
-	              onSignOut={onSignOut}
-	            />
-	          </RequireAuth>
-	        }
-	      />
->>>>>>> a6c82857
+
+      {/* ✅ Nouvelle Route DISC */}
+      <Route
+        path="/update-disc"
+        element={
+          <RequireAuth>
+            <UpdateDISC user={user} profile={profile} onSignOut={onSignOut} />
+          </RequireAuth>
+        }
+      />
 
       {/* Routes protégées */}
       <Route
@@ -201,11 +183,7 @@
         path="/seminars"
         element={
           <RequireAuth>
-            <SeminarsList
-              user={user}
-              profile={profile}
-              onSignOut={onSignOut}
-            />
+            <SeminarsList user={user} profile={profile} onSignOut={onSignOut} />
           </RequireAuth>
         }
       />
@@ -260,10 +238,7 @@
 
       {/* Routes de démonstration */}
       <Route path="/demo" element={<WelcomeAgent demoMode={true} />} />
-      <Route
-        path="/features"
-        element={<WelcomeAgent showFeatures={true} />}
-      />
+      <Route path="/features" element={<WelcomeAgent showFeatures={true} />} />
 
       {/* Gestion des erreurs 404 */}
       <Route
